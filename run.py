--- conflicted
+++ resolved
@@ -1,13 +1,5 @@
 import pathlib
 from multiprocessing import freeze_support
-
-<<<<<<< HEAD
-from openff.qcsubmit.results import OptimizationResultCollection
-=======
-import numpy
-import pandas
-from matplotlib import pyplot
->>>>>>> cbf0a00e
 
 from yammbs import MoleculeStore
 from yammbs.inputs import QCArchiveDataset
