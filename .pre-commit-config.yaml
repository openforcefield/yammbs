--- conflicted
+++ resolved
@@ -8,11 +8,7 @@
     exclude: '\.(pdb|gro|top|sdf)$'
   - id: debug-statements
 - repo: https://github.com/astral-sh/ruff-pre-commit
-<<<<<<< HEAD
-  rev: v0.11.11
-=======
   rev: v0.11.13
->>>>>>> 4135f513
   hooks:
     - id: ruff
       args: ['--fix']
