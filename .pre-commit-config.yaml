repos:
- repo: https://github.com/pre-commit/pre-commit-hooks
  rev: v5.0.0
  hooks:
  - id: check-yaml
  - id: end-of-file-fixer
  - id: trailing-whitespace
    exclude: '\.(pdb|gro|top|sdf)$'
  - id: debug-statements
- repo: https://github.com/asottile/setup-cfg-fmt
  rev: v2.7.0
  hooks:
  - id: setup-cfg-fmt
<<<<<<< HEAD
- repo: https://github.com/psf/black
  rev: 24.8.0
  hooks:
  - id: black
  - id: black-jupyter
- repo: https://github.com/PyCQA/isort
  rev: 5.13.2
  hooks:
  - id: isort
- repo: https://github.com/PyCQA/flake8
  rev: 7.1.1
  hooks:
  - id: flake8
    additional_dependencies: [
        'flake8-absolute-import',
        'flake8-pytest-style==2',
    ]
- repo: https://github.com/asottile/pyupgrade
  rev: v3.17.0
  hooks:
  - id: pyupgrade
    args: [--py38-plus]
=======
- repo: https://github.com/astral-sh/ruff-pre-commit
  rev: v0.7.4
  hooks:
    - id: ruff
      args: ['--fix']
    - id: ruff-format
>>>>>>> 8fa8bbe9
- repo: https://github.com/asottile/add-trailing-comma
  rev: v3.1.0
  hooks:
  - id: add-trailing-comma<|MERGE_RESOLUTION|>--- conflicted
+++ resolved
@@ -11,37 +11,12 @@
   rev: v2.7.0
   hooks:
   - id: setup-cfg-fmt
-<<<<<<< HEAD
-- repo: https://github.com/psf/black
-  rev: 24.8.0
-  hooks:
-  - id: black
-  - id: black-jupyter
-- repo: https://github.com/PyCQA/isort
-  rev: 5.13.2
-  hooks:
-  - id: isort
-- repo: https://github.com/PyCQA/flake8
-  rev: 7.1.1
-  hooks:
-  - id: flake8
-    additional_dependencies: [
-        'flake8-absolute-import',
-        'flake8-pytest-style==2',
-    ]
-- repo: https://github.com/asottile/pyupgrade
-  rev: v3.17.0
-  hooks:
-  - id: pyupgrade
-    args: [--py38-plus]
-=======
 - repo: https://github.com/astral-sh/ruff-pre-commit
   rev: v0.7.4
   hooks:
     - id: ruff
       args: ['--fix']
     - id: ruff-format
->>>>>>> 8fa8bbe9
 - repo: https://github.com/asottile/add-trailing-comma
   rev: v3.1.0
   hooks:
