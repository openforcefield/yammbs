--- conflicted
+++ resolved
@@ -519,50 +519,7 @@
 
         return store
 
-<<<<<<< HEAD
-    @classmethod
-    def from_qcarchive_dataset(
-        cls,
-        dataset: QCArchiveDataset,
-        database_name: str,
-    ) -> Self:
-        """
-        Create a new MoleculeStore databset from YAMMBS's QCArchiveDataset model.
-
-        Largely adopted from `from_qcsubmit_collection`.
-        """
-        from tqdm import tqdm
-
-        if pathlib.Path(database_name).exists():
-            raise DatabaseExistsError(f"Database {database_name} already exists.")
-
-        store = cls(database_name)
-
-        for qm_molecule in tqdm(dataset.qm_molecules, desc="Storing molecules"):
-            molecule = Molecule.from_mapped_smiles(qm_molecule.mapped_smiles)
-            molecule.add_conformer(Quantity(qm_molecule.coordinates, "angstrom"))
-
-            molecule_record = MoleculeRecord.from_molecule(molecule)
-            store.store(molecule_record)
-
-            store.store_qcarchive(
-                QMConformerRecord(
-                    molecule_id=store.get_molecule_id_by_smiles(
-                        molecule_record.mapped_smiles,
-                    ),
-                    qcarchive_id=qm_molecule.qcarchive_id,
-                    mapped_smiles=qm_molecule.mapped_smiles,
-                    coordinates=qm_molecule.coordinates,
-                    energy=qm_molecule.final_energy,
-                ),
-            )
-
-        return store
-
-    def _map_inchi_keys_to_qm_conformers(self, force_field: str) -> dict[str, list[NDArray]]:
-=======
     def _map_inchi_keys_to_qm_conformers(self, force_field: str) -> dict[str, list]:
->>>>>>> de4b5799
         inchi_keys = self.get_inchi_keys()
 
         mapping = defaultdict(list)
