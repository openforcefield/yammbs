from typing import Any, TypeVar

import qcelemental
from openff.toolkit import Molecule
from pydantic import ConfigDict, Field

from yammbs._base.array import Array
from yammbs._base.base import ImmutableModel

hartree2kcalmol = qcelemental.constants.hartree2kcalmol
bohr2angstroms = qcelemental.constants.bohr2angstroms

MR = TypeVar("MR", bound="MoleculeRecord")


class Record(ImmutableModel):
    model_config = ConfigDict(
        arbitrary_types_allowed=True,
        validate_default=True,
        validate_assignment=True,
        frozen=False,
<<<<<<< HEAD
        from_attribute=True,
=======
>>>>>>> 216c2081
    )


class QMConformerRecord(Record):
    """A record for storing coordinates computed from QC. Assumes use with QCArchive"""

    molecule_id: int = Field(
        ...,
        description="The ID of the molecule in the database",
    )
    qcarchive_id: int = Field(
        ...,
        description="The ID of the molecule in the QCArchive database",
    )
    mapped_smiles: str = Field(
        ...,
        description="The mapped SMILES string for the molecule, stored to track atom maps",
    )
    coordinates: Array = Field(
        ...,
        description="The coordinates [Angstrom] of this conformer with shape=(n_atoms, 3).",
    )
    energy: float = Field(
        ...,
        description="The final energy (kcal/mol) of the molecule as optimized and computed by QCArchive",
    )

    @classmethod
    def from_qcarchive_record(
        cls,
        molecule_id: int,
        mapped_smiles: str,
        qc_record: Any,  # qcportal.optimization.OptimizationRecord ?
        coordinates,
    ):
        return cls(
            molecule_id=molecule_id,
            qcarchive_id=qc_record.id,
            mapped_smiles=mapped_smiles,
            coordinates=coordinates,
            energy=qc_record.energies[-1] * hartree2kcalmol,
        )


class MMConformerRecord(Record):
    molecule_id: int = Field(
        ...,
        description="The ID of the molecule in the database",
    )
    qcarchive_id: int = Field(
        ...,
        description="The ID of the molecule in the QCArchive database that this conformer corresponds to",
    )
    force_field: str = Field(
        ...,
        description="The identifier of the force field used to generate this conformer",
    )
    mapped_smiles: str = Field(
        ...,
        description="The mapped SMILES string for the molecule, stored to track atom maps",
    )
    coordinates: Array = Field(
        ...,
        description="The coordinates [Angstrom] of this conformer with shape=(n_atoms, 3).",
    )
    energy: float = Field(
        ...,
        description="The energy (kcal/mol) of this conformer as optimized by the force field.",
    )


class MoleculeRecord(Record):
    """A record which contains information for a labelled molecule. This may include the
    coordinates of the molecule in different conformers, and partial charges / WBOs
    computed for those conformers."""

    mapped_smiles: str = Field(
        ...,
        description="The mapped SMILES string for the molecule with hydrogens specified",
    )
    inchi_key: str = Field(
        ...,
        description="The InChI key for the molecule",
    )

    @property
    def smiles(self):
        return self.mapped_smiles

    @classmethod
    def from_molecule(
        cls: type[MR],
        molecule: Molecule,
    ) -> MR:
        assert molecule.n_conformers == 1

        return cls(
            mapped_smiles=molecule.to_smiles(
                mapped=True,
                isomeric=True,
            ),
            inchi_key=molecule.to_inchi(
                fixed_hydrogens=True,
            ),
        )<|MERGE_RESOLUTION|>--- conflicted
+++ resolved
@@ -19,10 +19,6 @@
         validate_default=True,
         validate_assignment=True,
         frozen=False,
-<<<<<<< HEAD
-        from_attribute=True,
-=======
->>>>>>> 216c2081
     )
 
 
