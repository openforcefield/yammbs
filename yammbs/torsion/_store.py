import logging
import pathlib
from collections.abc import Generator, Iterable
from contextlib import contextmanager

import numpy
from numpy.typing import NDArray
from openff.qcsubmit.results import TorsionDriveResultCollection
from sqlalchemy import create_engine
from sqlalchemy.orm import sessionmaker
from typing_extensions import Self

from yammbs._molecule import _smiles_to_inchi_key
from yammbs._types import Pathlike
from yammbs.analysis import get_rmsd
from yammbs.exceptions import DatabaseExistsError
from yammbs.torsion._db import (
    DBBase,
    DBMMTorsionPointRecord,
    DBQMTorsionPointRecord,
    DBTorsionRecord,
)
from yammbs.torsion._session import TorsionDBSessionManager
from yammbs.torsion.analysis import EEN, RMSD, EENCollection, RMSDCollection, _normalize
from yammbs.torsion.inputs import QCArchiveTorsionDataset
from yammbs.torsion.models import MMTorsionPointRecord, QMTorsionPointRecord, TorsionRecord
from yammbs.torsion.outputs import Metric, MetricCollection, MinimizedTorsionDataset

LOGGER = logging.getLogger(__name__)


class TorsionStore:
    def __len__(self):
        with self._get_session() as db:
            return db.db.query(DBTorsionRecord.mapped_smiles).count()

    def __init__(self, database_path: Pathlike = "torsion-store.sqlite"):
        database_path = pathlib.Path(database_path)

        if not database_path.suffix.lower() == ".sqlite":
            raise NotImplementedError(
                f"Only paths to SQLite databases ending in .sqlite are supported. Given: {database_path}",
            )

        LOGGER.info(f"Creating a new TorsionStore at {database_path=}")

        self.database_url = f"sqlite:///{database_path.resolve()}"
        self.engine = create_engine(self.database_url)
        DBBase.metadata.create_all(self.engine)

        self._sessionmaker = sessionmaker(
            autocommit=False,
            autoflush=False,
            bind=self.engine,
        )

        with self._get_session() as db:
            assert db is not None
            # self.db_version = db.check_version()
            # self.general_provenance = db.get_general_provenance()
            # self.software_provenance = db.get_software_provenance()

    @contextmanager
    def _get_session(self) -> Generator[TorsionDBSessionManager, None, None]:
        session = self._sessionmaker()
        try:
            yield TorsionDBSessionManager(session)
            session.commit()
        except BaseException as e:
            session.rollback()
            raise e
        finally:
            session.close()

    def store_torsion_record(
        self,
        records: TorsionRecord | Iterable[TorsionRecord],
    ):
        """Store molecules and their computed properties in the data store."""
        if isinstance(records, TorsionRecord):
            records = [records]

        with self._get_session() as db:
            for record in records:
                db.store_torsion_record(record)

    def store_qm_point(
        self,
        point: QMTorsionPointRecord,
    ):
        with self._get_session() as db:
            db.store_qm_torsion_point(point)

    def store_mm_point(
        self,
        point: MMTorsionPointRecord,
    ):
        with self._get_session() as db:
            db.store_mm_torsion_point(point)

    def get_torsion_ids(self) -> list[int]:
        """Get the molecule IDs of all records in the store.

        These are likely to be integers sequentially incrementing from 1, but that
        is not guaranteed.
        """
        # TODO: This isn't really a "molecule ID", it's more like a torsiondrive ID
        with self._get_session() as db:
            return [torsion_id for (torsion_id,) in db.db.query(DBTorsionRecord.torsion_id).distinct()]

    # TODO: Allow by multiple selectors (id: list[int])
    def get_smiles_by_torsion_id(self, torsion_id: int) -> str:
        with self._get_session() as db:
            return next(
                smiles
                for (smiles,) in db.db.query(DBTorsionRecord.mapped_smiles).filter_by(torsion_id=torsion_id).all()
            )

    # TODO: Allow by multiple selectors (id: list[int])
    def get_dihedral_indices_by_torsion_id(self, torsion_id: int) -> tuple[int, int, int, int]:
        with self._get_session() as db:
            return next(
                dihedral_indices
                for (dihedral_indices,) in db.db.query(DBTorsionRecord.dihedral_indices)
                .filter_by(torsion_id=torsion_id)
                .all()
            )

    def get_force_fields(
        self,
    ) -> list[str]:
        """Return a list of all force fields with some torsion points stored."""
        with self._get_session() as db:
            return [
                force_field
                for (force_field,) in db.db.query(
                    DBMMTorsionPointRecord.force_field,
                ).distinct()
            ]

    def get_qm_points_by_torsion_id(self, torsion_id: int) -> dict[float, NDArray]:
        with self._get_session() as db:
            return {
                grid_id: coordinates
                for (grid_id, coordinates) in db.db.query(
                    DBQMTorsionPointRecord.grid_id,
                    DBQMTorsionPointRecord.coordinates,
                )
                .filter_by(parent_id=torsion_id)
                .all()
            }

    def get_mm_points_by_torsion_id(
        self,
        torsion_id: int,
        force_field: str,
    ) -> dict[float, NDArray]:
        with self._get_session() as db:
            return {
                grid_id: coordinates
                for (grid_id, coordinates) in db.db.query(
                    DBMMTorsionPointRecord.grid_id,
                    DBMMTorsionPointRecord.coordinates,
                )
                .filter_by(parent_id=torsion_id)
                .filter_by(force_field=force_field)
                .all()
            }

    def get_qm_energies_by_torsion_id(self, torsion_id: int) -> dict[float, float]:
        with self._get_session() as db:
            return {
                grid_id: energy
                for (grid_id, energy) in db.db.query(
                    DBQMTorsionPointRecord.grid_id,
                    DBQMTorsionPointRecord.energy,
                )
                .filter_by(parent_id=torsion_id)
                .all()
            }

    def get_mm_energies_by_torsion_id(self, torsion_id: int, force_field: str) -> dict[float, float]:
        with self._get_session() as db:
            return {
                grid_id: energy
                for (grid_id, energy) in db.db.query(
                    DBMMTorsionPointRecord.grid_id,
                    DBMMTorsionPointRecord.energy,
                )
                .filter_by(parent_id=torsion_id)
                .filter_by(force_field=force_field)
                .all()
            }

    @classmethod
    def from_torsion_dataset(
        cls,
        dataset: QCArchiveTorsionDataset,
        database_name: str,
    ) -> Self:
        if pathlib.Path(database_name).exists():
            raise DatabaseExistsError(f"Database {database_name} already exists.")

        LOGGER.info(
            f"Creating a new TorsionStore at {database_name=} from a QCArchiveTorsionDataset "
            "(which is a YAMMBS model).",
        )

        store = cls(database_name)

        LOGGER.info("Iterating through qm_torsions field of QCArchiveTorsionDataset (which is a YAMMBS model).")

        for qm_torsion in dataset.qm_torsions:
            # TODO: Adapt this for non-QCArchive datasets like TorsionNet500
            this_id = qm_torsion.qcarchive_id

            torsion_record = TorsionRecord(
                torsion_id=this_id,
                mapped_smiles=qm_torsion.mapped_smiles,
                inchi_key=_smiles_to_inchi_key(qm_torsion.mapped_smiles),
                dihedral_indices=qm_torsion.dihedral_indices,
            )

            store.store_torsion_record(torsion_record)

            for angle in qm_torsion.coordinates:
                qm_point_record = QMTorsionPointRecord(
                    torsion_id=this_id,
                    grid_id=angle,  # TODO: This needs to be a tuple later for 2D scans
                    coordinates=qm_torsion.coordinates[angle],
                    energy=qm_torsion.energies[angle],
                )

                store.store_qm_point(qm_point_record)

        return store

    @classmethod
    def from_qcsubmit_collection(
        cls,
        collection: TorsionDriveResultCollection,
        database_name: str,
    ):
        """Convert a QCSubmit collection to TorsionDataset and use it to create a TorsionStore."""
        LOGGER.info(
            f"Creating a new TorsionStore at {database_name=} from a TorsionDriveResultCollection "
            "(which is a QCSubmit model).",
        )

        return cls.from_torsion_dataset(
            dataset=QCArchiveTorsionDataset.from_qcsubmit_collection(collection),
            database_name=database_name,
        )

    def optimize_mm(
        self,
        force_field: str,
        n_processes: int = 2,
        chunksize: int = 32,
    ):
        """Run a constrained minimization of all torsion points."""
        # TODO: Pass through more options for constrained minimization process?

        from yammbs.torsion._minimize import _minimize_torsions

        torsion_ids = self.get_torsion_ids()

        # TODO Do this by interacting with the database in one step?
        ids_to_minimize = [
            torsion_id
            for torsion_id in torsion_ids
            if len(self.get_mm_points_by_torsion_id(torsion_id, force_field)) == 0
        ]

        id_to_smiles = {torsion_id: self.get_smiles_by_torsion_id(torsion_id) for torsion_id in ids_to_minimize}
        id_to_dihedral_indices = {
            torsion_id: self.get_dihedral_indices_by_torsion_id(torsion_id) for torsion_id in ids_to_minimize
        }

        LOGGER.info(f"Setting up generator of data for minimization with {force_field=}")

        with self._get_session() as db:
            # TODO: Implement "seen" behavior to short-circuit already-optimized torsions
            data: Generator[
                tuple[
                    int,
                    str,
                    tuple[int, int, int, int],
                    float,
                    NDArray,
                    float,
                ],
                None,
                None,
            ] = (  # Probably a better way to do this with some proper database query with join
                (
                    torsion_id,
                    id_to_smiles[torsion_id],
                    id_to_dihedral_indices[torsion_id],
                    grid_id,
                    coordinates,
                    energy,
                )
                for (torsion_id, grid_id, coordinates, energy) in db.db.query(
                    DBQMTorsionPointRecord.parent_id,
                    DBQMTorsionPointRecord.grid_id,
                    DBQMTorsionPointRecord.coordinates,
                    DBQMTorsionPointRecord.energy,
                )
                .filter(DBQMTorsionPointRecord.parent_id.in_(ids_to_minimize))
                .all()
            )

        LOGGER.info(f"Passing generator of data to minimization with {force_field=}")

        minimization_results = _minimize_torsions(
            data=data,
            force_field=force_field,
            n_processes=n_processes,
        )

        LOGGER.info(f"Storing minimization results in database with {force_field=}")

        with self._get_session() as db:
            for result in minimization_results:
                db.store_mm_torsion_point(
                    MMTorsionPointRecord(
                        torsion_id=result.torsion_id,
                        grid_id=result.grid_id,
                        coordinates=result.coordinates,
                        force_field=result.force_field,
                        energy=result.energy,
                    ),
                )

    def get_rmsd(
        self,
        force_field: str,
        torsion_ids: list[int] | None = None,
        skip_check: bool = False,
        include_hydrogens: bool = False,
    ) -> RMSDCollection:
        """Get the RMSD summed over the torsion profile."""
        from openff.toolkit import Molecule

        if not torsion_ids:
            torsion_ids = self.get_torsion_ids()

        if not skip_check:
            # TODO: Copy this into each get_* method?
            LOGGER.info("Calling optimize_mm from inside of get_log_sse.")
            self.optimize_mm(force_field=force_field)

        rmsds = RMSDCollection()

        for torsion_id in torsion_ids:
            qm_points = self.get_qm_points_by_torsion_id(torsion_id=torsion_id)
            mm_points = self.get_mm_points_by_torsion_id(torsion_id=torsion_id, force_field=force_field)

            molecule = Molecule.from_mapped_smiles(
                self.get_smiles_by_torsion_id(torsion_id),
                allow_undefined_stereo=True,
            )

            rmsds.append(
                RMSD(
<<<<<<< HEAD
                    id=molecule_id,
                    rmsd=sum(
                        get_rmsd(
                            molecule,
                            qm_points[key],
                            mm_points[key],
                            include_hydrogens=include_hydrogens,
                        )
                        for key in qm_points
                    ),
=======
                    id=torsion_id,
                    rmsd=sum(get_rmsd(molecule, qm_points[key], mm_points[key]) for key in qm_points),
>>>>>>> 7dab3262
                ),
            )

        return rmsds

    def get_een(
        self,
        force_field: str,
        torsion_ids: list[int] | None = None,
        skip_check: bool = False,
    ) -> EENCollection:
        """Get the vector norm of the energy errors over the torsion profile."""
        if not torsion_ids:
            torsion_ids = self.get_torsion_ids()

        if not skip_check:
            self.optimize_mm(force_field=force_field)

        eens = EENCollection()

        for torsion_id in torsion_ids:
            qm, mm = (
                numpy.fromiter(dct.values(), dtype=float)
                for dct in _normalize(
                    self.get_qm_energies_by_torsion_id(torsion_id=torsion_id),
                    self.get_mm_energies_by_torsion_id(torsion_id=torsion_id, force_field=force_field),
                )
            )

            if len(mm) * len(qm) == 0:
                LOGGER.warning(
                    "Missing QM OR MM data for this no mm data, returning empty dicts; \n\t"
                    f"{torsion_id=}, {force_field=}, {len(qm)=}, {len(mm)=}",
                )

            eens.append(
                EEN(
                    id=torsion_id,
                    een=numpy.linalg.norm(qm - mm),
                ),
            )

        return eens

    def get_outputs(self) -> MinimizedTorsionDataset:
        from yammbs.torsion.outputs import MinimizedTorsionProfile

        output_dataset = MinimizedTorsionDataset()

        LOGGER.info("Getting outputs for all force fields.")

        with self._get_session() as db:
            for force_field in self.get_force_fields():
                output_dataset.mm_torsions[force_field] = list()

                for torsion_id in self.get_torsion_ids():
                    mm_data = tuple(
                        (grid_id, coordinates, energy)
                        for (grid_id, coordinates, energy) in db.db.query(
                            DBMMTorsionPointRecord.grid_id,
                            DBMMTorsionPointRecord.coordinates,
                            DBMMTorsionPointRecord.energy,
                        )
                        .filter_by(parent_id=torsion_id)
                        .filter_by(force_field=force_field)
                        .all()
                    )

                    if len(mm_data) == 0:
                        continue

                    # TODO: Call _normalize here?
                    output_dataset.mm_torsions[force_field].append(
                        MinimizedTorsionProfile(
                            mapped_smiles=self.get_smiles_by_torsion_id(torsion_id),
                            dihedral_indices=self.get_dihedral_indices_by_torsion_id(torsion_id),
                            coordinates={grid_id: coordinates for grid_id, coordinates, _ in mm_data},
                            energies={grid_id: energy for grid_id, _, energy in mm_data},
                        ),
                    )

        return output_dataset

    def get_metrics(
        self,
        include_hydrogens: bool = False,
    ) -> MetricCollection:
        import pandas

        LOGGER.info("Getting metrics for all force fields.")

        metrics = MetricCollection()

        # TODO: Optimize this for speed
        for force_field in self.get_force_fields():
            rmsds = self.get_rmsd(
                force_field=force_field,
                skip_check=True,
                include_hydrogens=include_hydrogens,
            ).to_dataframe()
            eens = self.get_een(
                force_field=force_field,
                skip_check=True,
            ).to_dataframe()

            dataframe = rmsds.join(eens)

            dataframe = dataframe.replace({pandas.NA: numpy.nan})

            metrics.metrics[force_field] = {
                id: Metric(  # type: ignore[misc]
                    rmsd=row["rmsd"],
                    een=row["een"],
                )
                for id, row in dataframe.iterrows()
            }

        return metrics<|MERGE_RESOLUTION|>--- conflicted
+++ resolved
@@ -364,8 +364,7 @@
 
             rmsds.append(
                 RMSD(
-<<<<<<< HEAD
-                    id=molecule_id,
+                    id=torsion_id,
                     rmsd=sum(
                         get_rmsd(
                             molecule,
@@ -375,10 +374,6 @@
                         )
                         for key in qm_points
                     ),
-=======
-                    id=torsion_id,
-                    rmsd=sum(get_rmsd(molecule, qm_points[key], mm_points[key]) for key in qm_points),
->>>>>>> 7dab3262
                 ),
             )
 
