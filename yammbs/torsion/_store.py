import logging
import pathlib
from collections.abc import Generator, Iterable
from contextlib import contextmanager
from typing import Literal

import numpy
import pandas as pd
from numpy.typing import NDArray
from openff.qcsubmit.results import TorsionDriveResultCollection
from openff.toolkit import Molecule
from openff.toolkit.typing.engines.smirnoff.parameters import ProperTorsionHandler
from sqlalchemy import create_engine
from sqlalchemy.orm import sessionmaker
from typing_extensions import Self

from yammbs._minimize import _lazy_load_force_field
from yammbs._molecule import _smiles_to_inchi_key
from yammbs._types import Pathlike
from yammbs.exceptions import DatabaseExistsError
from yammbs.torsion._db import (
    DBBase,
    DBMMTorsionPointRecord,
    DBQMTorsionPointRecord,
    DBTorsionRecord,
)
from yammbs.torsion._session import TorsionDBSessionManager
from yammbs.torsion.analysis import (
    RMSD,
    AnalysisMetricCollectionTypeVar,
    JSDistanceCollection,
    MeanErrorCollection,
    RMSDCollection,
    RMSECollection,
    _normalize,
)
from yammbs.torsion.inputs import QCArchiveTorsionDataset
from yammbs.torsion.models import (
    MMTorsionPointRecord,
    QMTorsionPointRecord,
    TorsionRecord,
)
from yammbs.torsion.outputs import Metric, MetricCollection, MinimizedTorsionDataset

LOGGER = logging.getLogger(__name__)


class TorsionStore:
    def __len__(self):
        with self._get_session() as db:
            return db.db.query(DBTorsionRecord.mapped_smiles).count()

    def __init__(self, database_path: Pathlike = "torsion-store.sqlite"):
        database_path = pathlib.Path(database_path)

        if not database_path.suffix.lower() == ".sqlite":
            raise NotImplementedError(
                f"Only paths to SQLite databases ending in .sqlite are supported. Given: {database_path}",
            )

        LOGGER.info(f"Creating a new TorsionStore at {database_path=}")

        self.database_url = f"sqlite:///{database_path.resolve()}"
        self.engine = create_engine(self.database_url)
        DBBase.metadata.create_all(self.engine)

        self._sessionmaker = sessionmaker(
            autocommit=False,
            autoflush=False,
            bind=self.engine,
        )

        with self._get_session() as db:
            assert db is not None
            # self.db_version = db.check_version()
            # self.general_provenance = db.get_general_provenance()
            # self.software_provenance = db.get_software_provenance()

    @contextmanager
    def _get_session(self) -> Generator[TorsionDBSessionManager, None, None]:
        session = self._sessionmaker()
        try:
            yield TorsionDBSessionManager(session)
            session.commit()
        except BaseException as e:
            session.rollback()
            raise e
        finally:
            session.close()

    def store_torsion_record(
        self,
        records: TorsionRecord | Iterable[TorsionRecord],
    ):
        """Store molecules and their computed properties in the data store."""
        if isinstance(records, TorsionRecord):
            records = [records]

        with self._get_session() as db:
            for record in records:
                db.store_torsion_record(record)

    def store_qm_point(
        self,
        point: QMTorsionPointRecord,
    ):
        with self._get_session() as db:
            db.store_qm_torsion_point(point)

    def store_mm_point(
        self,
        point: MMTorsionPointRecord,
    ):
        with self._get_session() as db:
            db.store_mm_torsion_point(point)

    def get_torsion_ids(self) -> list[int]:
        """Get the molecule IDs of all records in the store.

        These are likely to be integers sequentially incrementing from 1, but that
        is not guaranteed.
        """
        # TODO: This isn't really a "molecule ID", it's more like a torsiondrive ID
        with self._get_session() as db:
            return [torsion_id for (torsion_id,) in db.db.query(DBTorsionRecord.torsion_id).distinct()]

    # TODO: Allow by multiple selectors (id: list[int])
    def get_smiles_by_torsion_id(self, torsion_id: int) -> str:
        with self._get_session() as db:
            return next(
                smiles
                for (smiles,) in db.db.query(DBTorsionRecord.mapped_smiles).filter_by(torsion_id=torsion_id).all()
            )

    def get_torsion_ids_by_smiles(self, smiles: str) -> list[int]:
        """Get all torsion IDs having a given mapped SMILES.

        Input mapped smiles must match an existing string in the database exactly.
        No chemical similarity check is performed.
        """
        with self._get_session() as db:
            return [
                torsion_id
                for (torsion_id,) in db.db.query(DBTorsionRecord.torsion_id).filter_by(mapped_smiles=smiles).all()
            ]

    # TODO: Allow by multiple selectors (id: list[int])
    def get_dihedral_indices_by_torsion_id(self, torsion_id: int) -> tuple[int, int, int, int]:
        with self._get_session() as db:
            return next(
                dihedral_indices
                for (dihedral_indices,) in db.db.query(DBTorsionRecord.dihedral_indices)
                .filter_by(torsion_id=torsion_id)
                .all()
            )

    def get_force_fields(
        self,
    ) -> list[str]:
        """Return a list of all force fields with some torsion points stored."""
        with self._get_session() as db:
            return [
                force_field
                for (force_field,) in db.db.query(
                    DBMMTorsionPointRecord.force_field,
                ).distinct()
            ]

    def get_qm_points_by_torsion_id(self, torsion_id: int) -> dict[float, NDArray]:
        with self._get_session() as db:
            return {
                grid_id: coordinates
                for (grid_id, coordinates) in db.db.query(
                    DBQMTorsionPointRecord.grid_id,
                    DBQMTorsionPointRecord.coordinates,
                )
                .filter_by(parent_id=torsion_id)
                .all()
            }

    def get_mm_points_by_torsion_id(
        self,
        torsion_id: int,
        force_field: str,
    ) -> dict[float, NDArray]:
        with self._get_session() as db:
            return {
                grid_id: coordinates
                for (grid_id, coordinates) in db.db.query(
                    DBMMTorsionPointRecord.grid_id,
                    DBMMTorsionPointRecord.coordinates,
                )
                .filter_by(parent_id=torsion_id)
                .filter_by(force_field=force_field)
                .all()
            }

    def get_qm_energies_by_torsion_id(self, torsion_id: int) -> dict[float, float]:
        with self._get_session() as db:
            return {
                grid_id: energy
                for (grid_id, energy) in db.db.query(
                    DBQMTorsionPointRecord.grid_id,
                    DBQMTorsionPointRecord.energy,
                )
                .filter_by(parent_id=torsion_id)
                .all()
            }

    def get_mm_energies_by_torsion_id(self, torsion_id: int, force_field: str) -> dict[float, float]:
        with self._get_session() as db:
            return {
                grid_id: energy
                for (grid_id, energy) in db.db.query(
                    DBMMTorsionPointRecord.grid_id,
                    DBMMTorsionPointRecord.energy,
                )
                .filter_by(parent_id=torsion_id)
                .filter_by(force_field=force_field)
                .all()
            }

    @classmethod
    def from_torsion_dataset(
        cls,
        dataset: QCArchiveTorsionDataset,
        database_name: str,
    ) -> Self:
        if pathlib.Path(database_name).exists():
            raise DatabaseExistsError(f"Database {database_name} already exists.")

        LOGGER.info(
            f"Creating a new TorsionStore at {database_name=} from a QCArchiveTorsionDataset "
            "(which is a YAMMBS model).",
        )

        store = cls(database_name)

        LOGGER.info("Iterating through qm_torsions field of QCArchiveTorsionDataset (which is a YAMMBS model).")

        for qm_torsion in dataset.qm_torsions:
            # TODO: Adapt this for non-QCArchive datasets like TorsionNet500
            this_id = qm_torsion.qcarchive_id

            torsion_record = TorsionRecord(
                torsion_id=this_id,
                mapped_smiles=qm_torsion.mapped_smiles,
                inchi_key=_smiles_to_inchi_key(qm_torsion.mapped_smiles),
                dihedral_indices=qm_torsion.dihedral_indices,
            )

            store.store_torsion_record(torsion_record)

            for angle in qm_torsion.coordinates:
                qm_point_record = QMTorsionPointRecord(
                    torsion_id=this_id,
                    grid_id=angle,  # TODO: This needs to be a tuple later for 2D scans
                    coordinates=qm_torsion.coordinates[angle],
                    energy=qm_torsion.energies[angle],
                )

                store.store_qm_point(qm_point_record)

        return store

    @classmethod
    def from_qcsubmit_collection(
        cls,
        collection: TorsionDriveResultCollection,
        database_name: str,
    ):
        """Convert a QCSubmit collection to TorsionDataset and use it to create a TorsionStore."""
        LOGGER.info(
            f"Creating a new TorsionStore at {database_name=} from a TorsionDriveResultCollection "
            "(which is a QCSubmit model).",
        )

        return cls.from_torsion_dataset(
            dataset=QCArchiveTorsionDataset.from_qcsubmit_collection(collection),
            database_name=database_name,
        )

    def optimize_mm(
        self,
        force_field: str,
        method: Literal["openmm", "geometric"] = "openmm",
        n_processes: int = 2,
        chunksize: int = 32,
        restraint_k: float = 0.0,
    ) -> None:
        """Run a constrained minimization of all torsion points.

        Parameters
        ----------
        force_field : str
            Force field to use for minimization.
        n_processes : int
            Number of parallel processes.
        chunksize : int
            Chunk size for multiprocessing.
        restraint_k : float
            Restraint force constant in kcal/(mol*Angstrom^2) for atoms not
            in dihedral.

        Returns
        -------
        None

        """
        # TODO: Pass through more options for constrained minimization process?

        from yammbs.torsion._minimize import _minimize_torsions

        torsion_ids = self.get_torsion_ids()

        # TODO Do this by interacting with the database in one step?
        ids_to_minimize = [
            torsion_id
            for torsion_id in torsion_ids
            if len(self.get_mm_points_by_torsion_id(torsion_id, force_field)) == 0
        ]

        id_to_smiles = {torsion_id: self.get_smiles_by_torsion_id(torsion_id) for torsion_id in ids_to_minimize}
        id_to_dihedral_indices = {
            torsion_id: self.get_dihedral_indices_by_torsion_id(torsion_id) for torsion_id in ids_to_minimize
        }

        LOGGER.info(f"Setting up generator of data for minimization with {force_field=}")

        with self._get_session() as db:
            # TODO: Implement "seen" behavior to short-circuit already-optimized torsions
            data: Generator[
                tuple[
                    int,
                    str,
                    tuple[int, int, int, int],
                    float,
                    NDArray,
                    float,
                ],
                None,
                None,
            ] = (  # Probably a better way to do this with some proper database query with join
                (
                    torsion_id,
                    id_to_smiles[torsion_id],
                    id_to_dihedral_indices[torsion_id],
                    grid_id,
                    coordinates,
                    energy,
                )
                for (torsion_id, grid_id, coordinates, energy) in db.db.query(
                    DBQMTorsionPointRecord.parent_id,
                    DBQMTorsionPointRecord.grid_id,
                    DBQMTorsionPointRecord.coordinates,
                    DBQMTorsionPointRecord.energy,
                )
                .filter(DBQMTorsionPointRecord.parent_id.in_(ids_to_minimize))
                .all()
            )

        LOGGER.info(f"Passing generator of data to minimization with {force_field=}")

        minimization_results = _minimize_torsions(
            data=data,
            force_field=force_field,
            method=method,
            n_processes=n_processes,
<<<<<<< HEAD
            chunksize=chunksize,
=======
            restraint_k=restraint_k,
>>>>>>> 4e6ec5e5
        )

        LOGGER.info(f"Storing minimization results in database with {force_field=}")

        with self._get_session() as db:
            for result in minimization_results:
                db.store_mm_torsion_point(
                    MMTorsionPointRecord(
                        torsion_id=result.torsion_id,
                        grid_id=result.grid_id,
                        coordinates=result.coordinates,
                        force_field=result.force_field,
                        energy=result.energy,
                    ),
                )

    def get_rmsd(
        self,
        force_field: str,
        torsion_ids: list[int] | None = None,
        skip_check: bool = False,
        restraint_k: float = 0.0,
    ) -> RMSDCollection:
        """Get the RMSD summed over the torsion profile."""
        if not torsion_ids:
            torsion_ids = self.get_torsion_ids()

        if not skip_check:
            # TODO: Copy this into each get_* method?
            LOGGER.info("Calling optimize_mm from inside of get_log_sse.")
            self.optimize_mm(force_field=force_field, restraint_k=restraint_k)

        rmsds = RMSDCollection()

        for torsion_id in torsion_ids:
            qm_points = self.get_qm_points_by_torsion_id(torsion_id=torsion_id)
            mm_points = self.get_mm_points_by_torsion_id(torsion_id=torsion_id, force_field=force_field)

            molecule = Molecule.from_mapped_smiles(
                self.get_smiles_by_torsion_id(torsion_id),
                allow_undefined_stereo=True,
            )

            rmsds.append(RMSD.from_data(torsion_id, molecule, qm_points, mm_points))

        return rmsds

    def _get_energy_based_metric(
        self,
        force_field: str,
        analysis_metric_collection: type[AnalysisMetricCollectionTypeVar],
        torsion_ids: list[int] | None = None,
        skip_check: bool = False,
        restraint_k: float = 0.0,
        kwargs: dict | None = None,
    ) -> AnalysisMetricCollectionTypeVar:
        """Calculate energy-based metrics for the supplied analysis metric collection."""
        kwargs = kwargs if kwargs else dict()

        if not torsion_ids:
            torsion_ids = self.get_torsion_ids()

        if not skip_check:
            self.optimize_mm(force_field=force_field, restraint_k=restraint_k)

        collection = analysis_metric_collection()

        for torsion_id in torsion_ids:
            qm, mm = (
                numpy.fromiter(dct.values(), dtype=float)
                for dct in _normalize(
                    self.get_qm_energies_by_torsion_id(torsion_id=torsion_id),
                    self.get_mm_energies_by_torsion_id(torsion_id=torsion_id, force_field=force_field),
                )
            )

            if len(mm) * len(qm) == 0:
                LOGGER.warning(
                    "Missing QM OR MM data for this no mm data, returning empty dicts; \n\t"
                    f"{torsion_id=}, {force_field=}, {len(qm)=}, {len(mm)=}",
                )

            collection.append(
                collection.get_item_type().from_data(
                    torsion_id=torsion_id,
                    qm_energies=qm,
                    mm_energies=mm,
                    **kwargs,
                ),
            )

        return collection

    def get_rmse(
        self,
        force_field: str,
        torsion_ids: list[int] | None = None,
        skip_check: bool = False,
    ) -> RMSECollection:
        """Get the RMS RMSD over the torsion profile."""
        return self._get_energy_based_metric(
            force_field=force_field,
            analysis_metric_collection=RMSECollection,
            torsion_ids=torsion_ids,
            skip_check=skip_check,
        )

    def get_mean_error(
        self,
        force_field: str,
        torsion_ids: list[int] | None = None,
        skip_check: bool = False,
    ) -> MeanErrorCollection:
        return self._get_energy_based_metric(
            force_field=force_field,
            analysis_metric_collection=MeanErrorCollection,
            torsion_ids=torsion_ids,
            skip_check=skip_check,
        )

    def get_js_distance(
        self,
        force_field: str,
        torsion_ids: list[int] | None = None,
        skip_check: bool = False,
        temperature: float = 500.0,
    ) -> JSDistanceCollection:
        """Get the RMS RMSD over the torsion profile."""
        return self._get_energy_based_metric(
            force_field=force_field,
            analysis_metric_collection=JSDistanceCollection,
            torsion_ids=torsion_ids,
            skip_check=skip_check,
            kwargs={"temperature": temperature},
        )

    def get_outputs(self) -> MinimizedTorsionDataset:
        from yammbs.torsion.outputs import MinimizedTorsionProfile

        output_dataset = MinimizedTorsionDataset()

        LOGGER.info("Getting outputs for all force fields.")

        with self._get_session() as db:
            for force_field in self.get_force_fields():
                output_dataset.mm_torsions[force_field] = list()

                for torsion_id in self.get_torsion_ids():
                    mm_data = tuple(
                        (grid_id, coordinates, energy)
                        for (grid_id, coordinates, energy) in db.db.query(
                            DBMMTorsionPointRecord.grid_id,
                            DBMMTorsionPointRecord.coordinates,
                            DBMMTorsionPointRecord.energy,
                        )
                        .filter_by(parent_id=torsion_id)
                        .filter_by(force_field=force_field)
                        .all()
                    )

                    if len(mm_data) == 0:
                        continue

                    # TODO: Call _normalize here?
                    output_dataset.mm_torsions[force_field].append(
                        MinimizedTorsionProfile(
                            mapped_smiles=self.get_smiles_by_torsion_id(torsion_id),
                            dihedral_indices=self.get_dihedral_indices_by_torsion_id(torsion_id),
                            coordinates={grid_id: coordinates for grid_id, coordinates, _ in mm_data},
                            energies={grid_id: energy for grid_id, _, energy in mm_data},
                        ),
                    )

        return output_dataset

    def get_metrics(
        self,
        force_fields: Iterable[str] | None = None,
        js_temperature: float = 500.0,
        restraint_k: float = 0.0,
        skip_check: bool = True,
    ) -> MetricCollection:
        """Automatically compute all registered metrics for all force fields.

        Parameters
        ----------
        force_fields : Iterable[str] | None
            Iterable of force fields to compute metrics for. If None, compute for all available.
        js_temperature : float
            Temperature for JS distance calculation (default: 500.0 K).
        restraint_k : float
            Restraint force constant in kcal/(mol*Angstrom^2) for atoms not in dihedral.
            This is ignored if skip_check is True.
        skip_check : bool
            If True, skip the internal call to optimize_mm (assumes that the optimization has
            already been performed and ignores restraint_k).

        Returns
        -------
        MetricCollection
            A MetricCollection containing all computed metrics.

        """
        import pandas

        LOGGER.info("Getting metrics for all force fields.")

        metrics = MetricCollection()

        force_fields = force_fields if force_fields else self.get_force_fields()

        if not skip_check:
            LOGGER.info("Calling optimize_mm from inside of get_metrics.")
            for force_field in force_fields:
                self.optimize_mm(force_field=force_field, restraint_k=restraint_k)

        # TODO: Optimize this for speed
        for force_field in force_fields:
            rmses = self.get_rmse(force_field=force_field, skip_check=True).to_dataframe()
            rmsds = self.get_rmsd(force_field=force_field, skip_check=True).to_dataframe()
            mean_errors = self.get_mean_error(force_field=force_field, skip_check=True).to_dataframe()
            js_distances = self.get_js_distance(
                force_field=force_field,
                skip_check=True,
                temperature=js_temperature,
            ).to_dataframe()

            dataframe = rmses.join(rmsds).join(mean_errors).join(js_distances)

            dataframe = dataframe.replace({pandas.NA: numpy.nan})

            metrics.metrics[force_field] = {
                id: Metric(  # type: ignore[misc]
                    rmsd=row["rmsd"],
                    rmse=row["rmse"],
                    mean_error=row["mean_error"],
                    js_distance=(row["js_distance"], row["js_temperature"]),
                )
                for id, row in dataframe.iterrows()
            }

        return metrics

    def get_proper_torsion_parameters_by_torsion_id(
        self,
        torsion_id: int,
        force_field_name: str,
    ) -> list[ProperTorsionHandler.ProperTorsionType]:
        """Get the proper torsion parameters which match the dihedral being scanned."""
        # Get the central two atoms for the dihedral being scanned
        central_dihedral_indices = set(self.get_dihedral_indices_by_torsion_id(torsion_id)[1:3])
        ff = _lazy_load_force_field(force_field_name)
        mol = Molecule.from_mapped_smiles(
            self.get_smiles_by_torsion_id(torsion_id),
            allow_undefined_stereo=True,
        )
        proper_torsions = ff.label_molecules(mol.to_topology())[0]["ProperTorsions"]

        # Get all dihedrals which match the central two atoms
        matched_dihedrals = []
        for indices, dihedral in proper_torsions.items():
            # Make sure we're independent of atom ordering
            if set(indices[1:3]) == set(central_dihedral_indices):
                matched_dihedrals.append(dihedral)

        return matched_dihedrals

    def get_torsion_image(self, torsion_id: int) -> str:
        """Get an image of the molecule with the dihedral highlighted."""
        import base64

        from rdkit.Chem import AllChem
        from rdkit.Chem.Draw import rdMolDraw2D

        smiles = self.get_smiles_by_torsion_id(torsion_id)
        dihedral_indices = self.get_dihedral_indices_by_torsion_id(torsion_id)

        # Use the mapped SMILES to get the molecule
        mol = Molecule.from_mapped_smiles(smiles, allow_undefined_stereo=True)
        if mol is None:
            raise ValueError(f"Could not convert SMILES to molecule: {smiles}")

        rdmol = mol.to_rdkit()

        # Draw in 2D - compute 2D coordinates
        AllChem.Compute2DCoords(rdmol)  # type: ignore[attr-defined, unused-ignore]
        # Highlight the dihedral
        atom_indices = [
            dihedral_indices[0],
            dihedral_indices[1],
            dihedral_indices[2],
            dihedral_indices[3],
        ]
        bond_indices = [
            rdmol.GetBondBetweenAtoms(atom_indices[0], atom_indices[1]).GetIdx(),
            rdmol.GetBondBetweenAtoms(atom_indices[1], atom_indices[2]).GetIdx(),
            rdmol.GetBondBetweenAtoms(atom_indices[2], atom_indices[3]).GetIdx(),
        ]

        # Create an SVG drawer
        drawer = rdMolDraw2D.MolDraw2DSVG(200, 200)  # Set the size of the image (width x height)
        drawer.SetFontSize(0.8)  # Optional: Adjust font size for better readability

        # Prepare the molecule for drawing
        rdMolDraw2D.PrepareAndDrawMolecule(
            drawer,
            rdmol,
            highlightAtoms=atom_indices,
            highlightBonds=bond_indices,
        )

        # Finish the drawing and get the SVG text
        drawer.FinishDrawing()
        svg = drawer.GetDrawingText()

        svg_base64 = base64.b64encode(svg.encode()).decode()
        img_tag = f'<img src="data:image/svg+xml;base64,{svg_base64}" alt="Molecule Image" />'
        return img_tag

    def get_scan_image(
        self,
        torsion_id: int,
        force_fields: list[str],
    ) -> str:
        from matplotlib import pyplot as plt

        # Create plot with two subplots
        fig, (energy_axis, geometry_axis) = plt.subplots(
            2,
            1,
            figsize=(3.6, 3.2),
            dpi=300,
            sharex=True,
            gridspec_kw={"height_ratios": [1, 1]},
        )

        # Get the energies
        _qm = self.get_qm_energies_by_torsion_id(torsion_id)
        _qm = dict(sorted(_qm.items()))
        qm_minimum_index = min(_qm, key=_qm.get)  # type: ignore[arg-type]

        # Make a new dict to avoid in-place modification while iterating
        qm = {key: _qm[key] - _qm[qm_minimum_index] for key in _qm}

        # Get QM and MM points for RMSD calculation
        qm_points = self.get_qm_points_by_torsion_id(torsion_id=torsion_id)
        molecule = Molecule.from_mapped_smiles(
            self.get_smiles_by_torsion_id(torsion_id),
            allow_undefined_stereo=True,
        )

        # Ensure colors are not reused across force fields - use a colour map
        # with 10 colours and change the symbol for each if more than 10 force fields
        cmap = plt.get_cmap("tab10")
        symbols = ["o", "^", "s"]  # Allow up to 30 force fields

        for i, force_field in enumerate(force_fields):
            mm = dict(sorted(self.get_mm_energies_by_torsion_id(torsion_id, force_field=force_field).items()))
            assert mm.keys() == qm.keys(), "MM data and QM data should have the same keys"
            if len(mm) == 0:
                continue

            color = cmap(i % 10)
            marker = symbols[i // 10]

            # Plot energies
            energy_axis.plot(
                list(mm.keys()),
                [val - mm[qm_minimum_index] for val in mm.values()],
                label=force_field,
                color=color,
                marker=marker,
            )

            # Calculate and plot RMSD at each point
            mm_points = self.get_mm_points_by_torsion_id(
                torsion_id=torsion_id,
                force_field=force_field,
            )

            angles = []
            rmsds = []
            for angle in sorted(mm_points.keys()):
                if angle in qm_points:
                    qm_coords = qm_points[angle]
                    mm_coords = mm_points[angle]
                    # Calculate RMSD for this point
                    rmsd_value = RMSD.from_data(
                        torsion_id=torsion_id,
                        molecule=molecule,
                        qm_points={angle: qm_coords},
                        mm_points={angle: mm_coords},
                    ).rmsd
                    angles.append(angle)
                    rmsds.append(rmsd_value)

            geometry_axis.plot(
                angles,
                rmsds,
                label=force_field,
                color=color,
                marker=marker,
            )

        energy_axis.plot(
            list(qm.keys()),
            list(qm.values()),
            "k.-",
            label="QM",
        )

        energy_axis.legend(loc=0, bbox_to_anchor=(1.05, 1))

        # Label the axes
        energy_axis.set_ylabel(r"Energy / kcal mol$^{-1}$")
        geometry_axis.set_ylabel(r"RMSD / $\mathrm{\AA}$")
        geometry_axis.set_xlabel("Torsion angle / degrees")

        # Convert the plot to SVG
        import base64
        from io import BytesIO

        buf = BytesIO()
        plt.savefig(buf, format="svg", bbox_inches="tight")
        buf.seek(0)
        svg_data = buf.getvalue()
        buf.close()

        # Close the figure
        plt.close(fig)

        # Encode the SVG data to base64
        svg_base64 = base64.b64encode(svg_data).decode()
        img_tag = f'<img src="data:image/svg+xml;base64,{svg_base64}" alt="Scan Image" />'
        return img_tag

    def get_summary_df(
        self,
        force_fields: list[str],
        show_parameters: bool = False,
    ) -> pd.DataFrame:
        """Get a summary dataframe of the metrics for a given force field.

        This is intended to be used for generating HTML reports.

        Parameters
        ----------
        force_fields : list[str]
            The force fields to include in the summary dataframe.

        show_parameters : bool
            Whether to include the dihedral parameters in the summary dataframe.

        Returns
        -------
        pd.DataFrame
            A dataframe containing the summary of the metrics for the given force fields.

        """
        import pandas as pd
        from tqdm import tqdm

        rows = []
        metrics = self.get_metrics().metrics
        metrics_to_plot = {
            "RMSD / A": lambda x: x.rmsd,
            "RMSE / kcal mol-1": lambda x: x.rmse,
            "Mean Error / kcal mol-1": lambda x: x.mean_error,
            "JS Distance": lambda x: x.js_distance[0],
        }

        for mol_id in tqdm(self.get_torsion_ids()):
            row: dict[str, str | float] = {}
            row["ID"] = mol_id
            row["Torsion Image"] = self.get_torsion_image(mol_id)
            row["Scan Image"] = self.get_scan_image(mol_id, force_fields=force_fields)

            for metric, metric_func in metrics_to_plot.items():
                for force_field in force_fields:
                    row[f"{metric}\n{force_field}"] = metric_func(metrics[force_field][mol_id])

            # Also add the dihedral type for each force field, if requested
            if show_parameters:
                for force_field in force_fields:
                    proper_torsions = self.get_proper_torsion_parameters_by_torsion_id(
                        torsion_id=mol_id,
                        force_field_name=force_field,
                    )
                    row[f"Proper Torsion SMIRKS\n{force_field}"] = "\n".join(t.smirks for t in proper_torsions)
                    row[f"Proper Torsion\n{force_field}"] = "\n".join(str(t) for t in proper_torsions)

            rows.append(row)

        return pd.DataFrame(rows)

    def get_summary(
        self,
        file_name: str,
        force_fields: list[str] | None = None,
        show_parameters: bool = False,
    ) -> None:
        """Create a html summary table of the metrics for a given force field.

        Parameters
        ----------
        file_name : str
            The name of the file to save the summary to.
        force_fields : list[str] | None, optional
            The force fields to include in the summary. If None, include all force fields.
        show_parameters : bool, optional
            Whether to include the dihedral parameters in the summary. This is False by default
            as it substantially slows down the generation of the summary.

        Returns
        -------
        None

        """
        import bokeh
        import panel

        force_fields = force_fields if force_fields else self.get_force_fields()

        df = self.get_summary_df(force_fields, show_parameters=show_parameters)

        number_format = bokeh.models.widgets.tables.NumberFormatter(format="0.0000")
        string_format = {"type": "textarea", "whiteSpace": "pre-wrap"}

        formatters: dict[str, bokeh.models.widgets.tables.NumberFormatter | dict[str, str] | str] = {}
        for col in df.columns:
            if "Image" in col:
                formatters[col] = "html"
            elif "Proper Torsion" in col:
                formatters[col] = string_format
            else:
                formatters[col] = number_format

        frozen_colums = ["ID", "Torsion Image", "Scan Image"]

        # Scale up the row height depending on the number of force fields shown
        row_height = max(300, 25 * len(force_fields))
        n_rows = 800 // row_height

        tabulator = panel.widgets.Tabulator(
            df,
            show_index=False,
            selectable=False,
            disabled=True,
            formatters=formatters,
            configuration={"rowHeight": row_height},
            sizing_mode="stretch_width",
            frozen_columns=frozen_colums,
            page_size=n_rows,
            pagination="local",
        )

        # TODO: Colour scale the metrics

        layout = panel.Column(
            None,
            tabulator,
        )

        layout.save(file_name, title="MetricsSummary", embed=True)<|MERGE_RESOLUTION|>--- conflicted
+++ resolved
@@ -14,7 +14,7 @@
 from sqlalchemy.orm import sessionmaker
 from typing_extensions import Self
 
-from yammbs._minimize import _lazy_load_force_field
+from yammbs._forcefields import _lazy_load_force_field
 from yammbs._molecule import _smiles_to_inchi_key
 from yammbs._types import Pathlike
 from yammbs.exceptions import DatabaseExistsError
@@ -294,6 +294,10 @@
         ----------
         force_field : str
             Force field to use for minimization.
+        method : Literal["openmm", "geometric"]
+            Minimization method to use. OpenMM constrains the positions of all
+            atoms which define the torsion, while geomeTRIC only constrains the dihedral angle.
+            The geomeTRIC approach is more rigorous but more expensive.
         n_processes : int
             Number of parallel processes.
         chunksize : int
@@ -366,11 +370,8 @@
             force_field=force_field,
             method=method,
             n_processes=n_processes,
-<<<<<<< HEAD
             chunksize=chunksize,
-=======
             restraint_k=restraint_k,
->>>>>>> 4e6ec5e5
         )
 
         LOGGER.info(f"Storing minimization results in database with {force_field=}")
