--- conflicted
+++ resolved
@@ -392,17 +392,11 @@
         analysis_metric_collection: type[_AnalysisMerticCollectionTypeVar],
         molecule_ids: list[int] | None = None,
         skip_check: bool = False,
-<<<<<<< HEAD
         kwargs: dict | None = None,
     ) -> _AnalysisMerticCollectionTypeVar:
         """Calculate the metrics for the supplied analysis metric collection."""
-
         kwargs = kwargs if kwargs else dict()
 
-=======
-    ) -> EENCollection:
-        """Get the vector norm of the energy errors over the torsion profile."""
->>>>>>> f8bcf0a7
         if not molecule_ids:
             molecule_ids = self.get_molecule_ids()
 
