"""
Helpers for dealing with NumPy arrays.

Originally copied from openff-nagl.
"""

from typing import Annotated

import numpy
from numpy.typing import NDArray
from openff.toolkit import Quantity
from pydantic import BeforeValidator, WrapSerializer


def _strip_units(val: list[float] | Quantity | NDArray) -> NDArray:
    if hasattr(val, "magnitude"):
        unitless_val = val.magnitude
    else:
        unitless_val = val

    return numpy.asarray(unitless_val).reshape((-3, 3))


def _array_serializer(val: NDArray, nxt) -> list[float]:
    return val.flatten().tolist()


<<<<<<< HEAD
CoordinateArray = Annotated[numpy.ndarray, BeforeValidator(_strip_units), WrapSerializer(_array_serializer)]
=======
CoordinateArray = Annotated[
    NDArray[numpy.float64],
    BeforeValidator(_strip_units),
    WrapSerializer(_array_serializer),
]
>>>>>>> 216c2081

Array = CoordinateArray<|MERGE_RESOLUTION|>--- conflicted
+++ resolved
@@ -25,14 +25,10 @@
     return val.flatten().tolist()
 
 
-<<<<<<< HEAD
-CoordinateArray = Annotated[numpy.ndarray, BeforeValidator(_strip_units), WrapSerializer(_array_serializer)]
-=======
 CoordinateArray = Annotated[
     NDArray[numpy.float64],
     BeforeValidator(_strip_units),
     WrapSerializer(_array_serializer),
 ]
->>>>>>> 216c2081
 
 Array = CoordinateArray