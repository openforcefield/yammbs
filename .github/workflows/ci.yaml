name: ci

on:
  push:
    branches:
      - "main"
  pull_request:
    branches:
      - "main"
  workflow_dispatch:
  schedule:
    - cron: "7 0 * * *"

defaults:
  run:
    shell: bash -l {0}

jobs:
  test:
    name: Test
    runs-on: ${{ matrix.os }}
    strategy:
      matrix:
        os:
          - macos-latest
          - ubuntu-latest
        python-version:
          - "3.11"
          - "3.12"

    env:
      OE_LICENSE: ${{ github.workspace }}/oe_license.txt

    steps:
    - uses: actions/checkout@v4
      with:
        fetch-depth: 0

    - name: Set up conda environment
      uses: mamba-org/setup-micromamba@v2
      with:
        environment-file: devtools/conda-envs/dev.yaml
        create-args: >-
          python=${{ matrix.python-version }}

    - name: Install PASCAL Compiler (MacOS)
      if: startsWith(matrix.os, 'mac')
      run: brew install fpc

    - name: Install PASCAL Compiler (Ubuntu)
      if: startsWith(matrix.os, 'ubuntu')
      run: sudo apt-get install fp-compiler

    - name: Install checkmol
      run: |
        curl https://homepage.univie.ac.at/norbert.haider/download/chemistry/checkmol/checkmol.pas > checkmol.pas
        fpc checkmol.pas -S2

        echo $(pwd) >> $GITHUB_PATH

    - name: Install package
      run: python -m pip install -e .

    - name: Install and license OpenEye Toolkits
      run: |
        echo "${SECRET_OE_LICENSE}" > ${OE_LICENSE}
        python -c "from openeye import oechem; assert oechem.OEChemIsLicensed()"
      env:
        SECRET_OE_LICENSE: ${{ secrets.OE_LICENSE }}

    - name: Run tests
      run: |
        python -m "from openff.toolkit import *"

        pytest -r fEx -n logical --durations=10 \
          --cov=yammbs/ --cov-report=xml --cov-config=pyproject.toml \
          yammbs/

    - name: Run mypy
      # RDKit packages have bad stubs on Linux for some reason
      if: ${{ matrix.python-version == '3.12' && matrix.os == 'macos-latest' }}
<<<<<<< HEAD
      run: pip install -r typing-requirements.txt && python -m mypy -p "yammbs" --exclude "yammbs/_tests" --exclude "yammbs/scripts"
=======
      run: |
        pip install -r typing-requirements.txt
        mypy yammbs
>>>>>>> 95126acf

    - name: CodeCov
      uses: codecov/codecov-action@v5
      with:
        token: ${{ secrets.CODECOV_TOKEN }}
        files: ./coverage.xml
        flags: unittests<|MERGE_RESOLUTION|>--- conflicted
+++ resolved
@@ -79,13 +79,9 @@
     - name: Run mypy
       # RDKit packages have bad stubs on Linux for some reason
       if: ${{ matrix.python-version == '3.12' && matrix.os == 'macos-latest' }}
-<<<<<<< HEAD
-      run: pip install -r typing-requirements.txt && python -m mypy -p "yammbs" --exclude "yammbs/_tests" --exclude "yammbs/scripts"
-=======
       run: |
         pip install -r typing-requirements.txt
         mypy yammbs
->>>>>>> 95126acf
 
     - name: CodeCov
       uses: codecov/codecov-action@v5
