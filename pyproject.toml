[build-system]
requires = ["setuptools>=61.2", "versioningit"]
build-backend = "setuptools.build_meta"

[project]
name = "yammbs"
description = "A tool for benchmarking force fields."
readme = "README.md"
authors = [{name = "Open Force Field Initiative", email = "info@openforcefield.org"}]
license = {text = "MIT"}
dynamic = ["version"]

[tool.setuptools]
packages = ["yammbs"]

[tool.versioningit]

[tool.mypy]
exclude = [
    "scripts/",
    "yammbs/_tests",
    "yammbs/scripts",
]
python_version = "3.12"
plugins = [ "pydantic.mypy", "sqlmypy",]
warn_unused_configs = true
warn_unused_ignores = true
warn_incomplete_stub = true
show_error_codes = true

[[tool.mypy.overrides]]
module = [
    "openeye",
    "rdkit.Chem",
    "rdkit.Chem.Draw",
    "openff.toolkit.*",
    "openff.nagl.toolkits.openff",
    "espaloma",
    "openmm.*",
    "openmm.app",
    "openmm.unit",
    "openmmforcefields.generators",
    "sqlalchemy",
    "sqlalchemy.org",
    "geometric.*",
    "qcelemental",
    "openff.qcsubmit.results",
<<<<<<< HEAD
    "MDAnalysis",
=======
    "bokeh",
    "panel",
>>>>>>> b75a060a
]
ignore_missing_imports = true

[tool.ruff]
line-length = 119
exclude = ["yammbs/_tests/**/*.py"]

[tool.ruff.lint]
preview = true
ignore = ["D105", "D107"]
select = ["D", "F", "E", "W", "NPY", "UP", "I", "RUF027"]

[project.scripts]
yammbs_analyse_torsions = "yammbs.scripts.run_torsion_comparisons:main"
[tool.coverage.run]
omit = [ "yammbs/_tests/*", "setup.py",]

[tool.coverage.report]
exclude_lines = [ "pragma: no cover", "if TYPE_CHECKING:", "raise NotImplementedError",]<|MERGE_RESOLUTION|>--- conflicted
+++ resolved
@@ -45,12 +45,9 @@
     "geometric.*",
     "qcelemental",
     "openff.qcsubmit.results",
-<<<<<<< HEAD
     "MDAnalysis",
-=======
     "bokeh",
     "panel",
->>>>>>> b75a060a
 ]
 ignore_missing_imports = true
 
