[build-system]
requires = [
    "setuptools",
    "versioningit",
]
build-backend = "setuptools.build_meta"

[project]
name = "yammbs"
version = "0.1.0"
readme = "README.md"

[tool.versioningit]

[tool.ruff]
line-length = 119
exclude = ["yammbs/_tests/**/*.py"]

[tool.ruff.lint]
<<<<<<< HEAD
select = ["F", "E", "W", "NPY", "UP", "I"]

[project.scripts]
run_torsion_comparisons = "yammbs.scripts.run_torsion_comparisons:main"
=======
preview = true
ignore = ["D105", "D107"]
select = ["D", "F", "E", "W", "NPY", "UP", "I", "RUF027"]
>>>>>>> f8bcf0a7
<|MERGE_RESOLUTION|>--- conflicted
+++ resolved
@@ -17,13 +17,9 @@
 exclude = ["yammbs/_tests/**/*.py"]
 
 [tool.ruff.lint]
-<<<<<<< HEAD
-select = ["F", "E", "W", "NPY", "UP", "I"]
-
-[project.scripts]
-run_torsion_comparisons = "yammbs.scripts.run_torsion_comparisons:main"
-=======
 preview = true
 ignore = ["D105", "D107"]
 select = ["D", "F", "E", "W", "NPY", "UP", "I", "RUF027"]
->>>>>>> f8bcf0a7
+
+[project.scripts]
+yammbs_analyse_torsions = "yammbs.scripts.run_torsion_comparisons:main"