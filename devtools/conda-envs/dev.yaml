name: yammbs-dev
channels:
  - openeye
  - conda-forge
dependencies:
  - python
  - pip
  - versioneer-518

  - openff-toolkit
  - openff-qcsubmit
  - openmmforcefields
  - de-forcefields ~=1.0.3
  - smirnoff-plugins

  - geometric =1
  - pydantic =2

  - qcportal ~=0.55

<<<<<<< HEAD
  # espaloma ~=0.3.2
=======
  # espaloma =0.3
>>>>>>> 31eab5a4
  - ipython
  - ipdb
  - pre-commit

  - openeye::openeye-toolkits
  - rich

  - pytest
  - pytest-cov
  - pytest-xdist
  - pytest-randomly
  - pytest-timeout<|MERGE_RESOLUTION|>--- conflicted
+++ resolved
@@ -18,11 +18,7 @@
 
   - qcportal ~=0.55
 
-<<<<<<< HEAD
-  # espaloma ~=0.3.2
-=======
-  # espaloma =0.3
->>>>>>> 31eab5a4
+  # espaloma ~=0.3
   - ipython
   - ipdb
   - pre-commit
